--- conflicted
+++ resolved
@@ -1,11 +1,8 @@
 package main
 
 import (
-<<<<<<< HEAD
+	"context"
 	"errors"
-=======
-	"context"
->>>>>>> 507ff886
 	"fmt"
 	"os"
 	"regexp"
@@ -19,6 +16,7 @@
 	corev1 "k8s.io/api/core/v1"
 	metav1 "k8s.io/apimachinery/pkg/apis/meta/v1"
 	"k8s.io/client-go/rest"
+	"k8s.io/client-go/util/retry"
 
 	log "github.com/sirupsen/logrus"
 
@@ -66,6 +64,7 @@
 		// avoid crushing if panic happens somewhere downstream
 		err := func() error {
 			var err error
+
 			// recover from panic in case it happens somewhere downstream
 			// and set appropriate err value
 			defer func() {
@@ -81,8 +80,8 @@
 				}
 			}()
 
-			// start round trip
 			log.Info("Getting namespaces")
+
 			namespaces, err := clientset.CoreV1().Namespaces().List(metav1.ListOptions{LabelSelector: labelSelector})
 			if err != nil {
 				return err
@@ -124,13 +123,15 @@
 	name := ns.ObjectMeta.Name
 	annotations := ns.ObjectMeta.Annotations
 
+	logger := log.WithFields(log.Fields{"namespace": name, "func": "processNamespace"})
+
 	githubURL, ok := annotations[githubURLAnnotationName]
 	if !ok {
-		log.Warn(fmt.Sprintf("Annotation '%s' not set in namespace '%s'", githubURLAnnotationName, name))
-		return
-	}
-
-	log.Info(fmt.Sprintf("Namespace '%s' has '%s' set to '%s'", name, githubURLAnnotationName, githubURL))
+		logger.Warn(fmt.Sprintf("Annotation '%s' not set", githubURLAnnotationName))
+		return
+	}
+
+	logger.Info(fmt.Sprintf("%s = %s", githubURLAnnotationName, githubURL))
 
 	// check Github Url
 	status, err := getBranchURLStatus(githubURL)
@@ -139,48 +140,85 @@
 		return
 	}
 	if status != 404 {
-		log.Info(fmt.Sprintf("Received status %d for URL %s, do nothing", status, githubURL))
-		return
-	}
-	log.Info(fmt.Sprintf("Received status %d for URL %s, call the Terminator!", status, githubURL))
-
-	// delete namespace and Helm release
-	err = terminate(ns)
-	if err != nil {
-		log.WithFields(log.Fields{"terminate": "failure", "namespace": name}).Error(err)
+		logger.Info(fmt.Sprintf("Received status %d for URL %s, do nothing", status, githubURL))
+		return
+	}
+	logger.Info(fmt.Sprintf("Received status %d for URL %s, call the Terminator!", status, githubURL))
+
+	if err := deleteHelmReleaseForNamespace(name); err != nil {
+		logger.Error(err)
+		return
+	}
+
+	err = deleteNamespace(name)
+	if err != nil {
+		logger.Error(err)
 	} else {
-		log.WithFields(log.Fields{"terminate": "success", "namespace": name}).Info("Namespace terminated successfully")
-	}
-}
-
-// terminate is a function which deletes provided namespace
-func terminate(ns *corev1.Namespace) error {
-	name := ns.ObjectMeta.Name
-	annotations := ns.ObjectMeta.Annotations
-
-	// delete namespace
-	err := clientset.CoreV1().Namespaces().Delete(name, &metav1.DeleteOptions{})
-	if err != nil {
-		log.WithFields(log.Fields{"delete-namespace": "failure", "namespace": name}).Error("Failed to delete namespace")
-		return err
-	}
-	log.WithFields(log.Fields{"delete-namespace": "success", "namespace": name}).Info("Successfully deleted namespace")
-
-	// lookup helm-release annotation
-	helmRelease, ok := annotations[helmReleaseAnnotationName]
-	if !ok {
-		log.Warn(fmt.Sprintf("Annotation '%s' not set in namespace '%s', skip deleting Helm release", helmReleaseAnnotationName, name))
+		logger.Info("Namespace terminated successfully")
+	}
+}
+
+// deleteNamespace is a function which deletes provided namespace
+func deleteNamespace(name string) error {
+	logger := log.WithFields(log.Fields{"namespace": name, "func": "deleteNamespace"})
+
+	retryErr := retry.RetryOnConflict(retry.DefaultRetry, func() error {
+		logger.Info("Getting namespace")
+		ns, err := clientset.CoreV1().Namespaces().Get(name, metav1.GetOptions{})
+
+		if err != nil {
+			logger.Error(err)
+			return nil // namespace not found, nothing to delete
+		}
+
+		if ns.Status.Phase == corev1.NamespaceTerminating {
+			logger.Warn("Namespace is in terminanting state, bailing out...")
+			return nil
+		}
+
+		logger.Info("Trying to delete namespace")
+		err = clientset.CoreV1().Namespaces().Delete(name, &metav1.DeleteOptions{})
+		if err != nil {
+			logger.Error(err)
+			return err
+		}
+		logger.Info("Successfully deleted namespace")
 		return nil
-	}
-
-	// delete Helm release
-	err = helm.DeleteRelease(helmRelease, clientset, config)
-	if err != nil {
-		log.WithFields(log.Fields{"delete-helm-release": "failure", "name": helmRelease}).Error("Failed to delete helm release")
-		return err
-	}
-	log.WithFields(log.Fields{"delete-helm-release": "success", "name": helmRelease}).Info("Successfully deleted helm release")
-	return nil
+	})
+
+	return retryErr
+}
+
+// deleteHelmReleaseForNamespace is a function which deletes Helm release associated with this namespace
+func deleteHelmReleaseForNamespace(name string) error {
+	logger := log.WithFields(log.Fields{"namespace": name, "func": "deleteHelmRelease"})
+
+	retryErr := retry.RetryOnConflict(retry.DefaultRetry, func() error {
+		logger.Info("Getting namespace")
+		ns, err := clientset.CoreV1().Namespaces().Get(name, metav1.GetOptions{})
+		if err != nil {
+			logger.Error(err)
+			return nil // namespace not found, nothing to delete
+		}
+
+		// lookup helm-release annotation
+		helmReleaseName, ok := ns.ObjectMeta.Annotations[helmReleaseAnnotationName]
+		if !ok {
+			logger.Warn(fmt.Sprintf("Annotation '%s' not set in namespace '%s', skip deleting Helm release", helmReleaseAnnotationName, name))
+			return nil
+		}
+
+		logger.Info("Trying to delete Helm release")
+		err = helm.DeleteRelease(helmReleaseName, clientset, config)
+		if err != nil {
+			logger.Error(err)
+			return err
+		}
+		logger.Info("Successfully deleted helm release")
+		return nil
+	})
+
+	return retryErr
 }
 
 // getBranchURLStatus expects URL like https://github.com/USER/REPO/tree/BRANCH
